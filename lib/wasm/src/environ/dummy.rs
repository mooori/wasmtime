//! "Dummy" environment for testing wasm translation.

use cretonne::cursor::FuncCursor;
use cretonne::ir::types::*;
use cretonne::ir::{self, InstBuilder};
use cretonne::settings;
<<<<<<< HEAD
use wasmparser;
use std::vec::Vec;
use std::string::String;
=======
use environ::{FuncEnvironment, GlobalValue, ModuleEnvironment};
use func_translator::FuncTranslator;
use std::error::Error;
use std::string::String;
use std::vec::Vec;
use translation_utils::{FunctionIndex, Global, GlobalIndex, Memory, MemoryIndex, SignatureIndex,
                        Table, TableIndex};
use wasmparser;
>>>>>>> b523b69c

/// Compute a `ir::ExternalName` for a given wasm function index.
fn get_func_name(func_index: FunctionIndex) -> ir::ExternalName {
    ir::ExternalName::user(0, func_index as u32)
}

/// A collection of names under which a given entity is exported.
pub struct Exportable<T> {
    /// A wasm entity.
    pub entity: T,

    /// Names under which the entity is exported.
    pub export_names: Vec<String>,
}

impl<T> Exportable<T> {
    pub fn new(entity: T) -> Self {
        Self {
            entity,
            export_names: Vec::new(),
        }
    }
}

/// The main state belonging to a `DummyEnvironment`. This is split out from
/// `DummyEnvironment` to allow it to be borrowed separately from the
/// `FuncTranslator` field.
pub struct DummyModuleInfo {
    /// Compilation setting flags.
    pub flags: settings::Flags,

    /// Signatures as provided by `declare_signature`.
    pub signatures: Vec<ir::Signature>,

    /// Module and field names of imported functions as provided by `declare_func_import`.
    pub imported_funcs: Vec<(String, String)>,

    /// Functions, imported and local.
    pub functions: Vec<Exportable<SignatureIndex>>,

    /// Function bodies.
    pub function_bodies: Vec<ir::Function>,

    /// Tables as provided by `declare_table`.
    pub tables: Vec<Exportable<Table>>,

    /// Memories as provided by `declare_memory`.
    pub memories: Vec<Exportable<Memory>>,

    /// Globals as provided by `declare_global`.
    pub globals: Vec<Exportable<Global>>,

    /// The start function.
    pub start_func: Option<FunctionIndex>,
}

impl DummyModuleInfo {
    /// Allocates the data structures with the given flags.
    pub fn with_flags(flags: settings::Flags) -> Self {
        Self {
            flags,
            signatures: Vec::new(),
            imported_funcs: Vec::new(),
            functions: Vec::new(),
            function_bodies: Vec::new(),
            tables: Vec::new(),
            memories: Vec::new(),
            globals: Vec::new(),
            start_func: None,
        }
    }
}

/// This `ModuleEnvironment` implementation is a "naïve" one, doing essentially nothing and
/// emitting placeholders when forced to. Don't try to execute code translated for this
/// environment, essentially here for translation debug purposes.
pub struct DummyEnvironment {
    /// Module information.
    pub info: DummyModuleInfo,

    /// Function translation.
    trans: FuncTranslator,

    /// Vector of wasm bytecode size for each function.
    pub func_bytecode_sizes: Vec<usize>,
}

impl DummyEnvironment {
    /// Allocates the data structures with default flags.
    pub fn default() -> Self {
        Self::with_flags(settings::Flags::new(&settings::builder()))
    }

    /// Allocates the data structures with the given flags.
    pub fn with_flags(flags: settings::Flags) -> Self {
        Self {
            info: DummyModuleInfo::with_flags(flags),
            trans: FuncTranslator::new(),
            func_bytecode_sizes: Vec::new(),
        }
    }

    /// Return a `DummyFuncEnvironment` for translating functions within this
    /// `DummyEnvironment`.
    pub fn func_env(&self) -> DummyFuncEnvironment {
        DummyFuncEnvironment::new(&self.info)
    }
}

/// The `FuncEnvironment` implementation for use by the `DummyEnvironment`.
pub struct DummyFuncEnvironment<'dummy_environment> {
    pub mod_info: &'dummy_environment DummyModuleInfo,
}

impl<'dummy_environment> DummyFuncEnvironment<'dummy_environment> {
    pub fn new(mod_info: &'dummy_environment DummyModuleInfo) -> Self {
        Self { mod_info }
    }

    // Create a signature for `sigidx` amended with a `vmctx` argument after the standard wasm
    // arguments.
    fn vmctx_sig(&self, sigidx: SignatureIndex) -> ir::Signature {
        let mut sig = self.mod_info.signatures[sigidx].clone();
        sig.params.push(ir::AbiParam::special(
            self.native_pointer(),
            ir::ArgumentPurpose::VMContext,
        ));
        sig
    }
}

impl<'dummy_environment> FuncEnvironment for DummyFuncEnvironment<'dummy_environment> {
    fn flags(&self) -> &settings::Flags {
        &self.mod_info.flags
    }

    fn make_global(&mut self, func: &mut ir::Function, index: GlobalIndex) -> GlobalValue {
        // Just create a dummy `vmctx` global.
        let offset = ((index * 8) as i32 + 8).into();
        let gv = func.create_global_var(ir::GlobalVarData::VmCtx { offset });
        GlobalValue::Memory {
            gv,
            ty: self.mod_info.globals[index].entity.ty,
        }
    }

    fn make_heap(&mut self, func: &mut ir::Function, _index: MemoryIndex) -> ir::Heap {
        // Create a static heap whose base address is stored at `vmctx+0`.
        let gv = func.create_global_var(ir::GlobalVarData::VmCtx { offset: 0.into() });

        func.create_heap(ir::HeapData {
            base: ir::HeapBase::GlobalVar(gv),
            min_size: 0.into(),
            guard_size: 0x8000_0000.into(),
            style: ir::HeapStyle::Static { bound: 0x1_0000_0000.into() },
        })
    }

    fn make_indirect_sig(&mut self, func: &mut ir::Function, index: SignatureIndex) -> ir::SigRef {
        // A real implementation would probably change the calling convention and add `vmctx` and
        // signature index arguments.
        func.import_signature(self.vmctx_sig(index))
    }

    fn make_direct_func(&mut self, func: &mut ir::Function, index: FunctionIndex) -> ir::FuncRef {
        let sigidx = self.mod_info.functions[index].entity;
        // A real implementation would probably add a `vmctx` argument.
        // And maybe attempt some signature de-duplication.
        let signature = func.import_signature(self.vmctx_sig(sigidx));
        let name = get_func_name(index);
        func.import_function(ir::ExtFuncData { name, signature })
    }

    fn translate_call_indirect(
        &mut self,
        mut pos: FuncCursor,
        _table_index: TableIndex,
        _sig_index: SignatureIndex,
        sig_ref: ir::SigRef,
        callee: ir::Value,
        call_args: &[ir::Value],
    ) -> ir::Inst {
        // Pass the current function's vmctx parameter on to the callee.
        let vmctx = pos.func
            .special_param(ir::ArgumentPurpose::VMContext)
            .expect("Missing vmctx parameter");

        // The `callee` value is an index into a table of function pointers.
        // Apparently, that table is stored at absolute address 0 in this dummy environment.
        // TODO: Generate bounds checking code.
        let ptr = self.native_pointer();
        let callee_offset = if ptr == I32 {
            pos.ins().imul_imm(callee, 4)
        } else {
            let ext = pos.ins().uextend(I64, callee);
            pos.ins().imul_imm(ext, 4)
        };
        let mut mflags = ir::MemFlags::new();
        mflags.set_notrap();
        mflags.set_aligned();
        let func_ptr = pos.ins().load(ptr, mflags, callee_offset, 0);

        // Build a value list for the indirect call instruction containing the callee, call_args,
        // and the vmctx parameter.
        let mut args = ir::ValueList::default();
        args.push(func_ptr, &mut pos.func.dfg.value_lists);
        args.extend(call_args.iter().cloned(), &mut pos.func.dfg.value_lists);
        args.push(vmctx, &mut pos.func.dfg.value_lists);

        pos.ins()
            .IndirectCall(ir::Opcode::CallIndirect, ir::types::VOID, sig_ref, args)
            .0
    }

    fn translate_call(
        &mut self,
        mut pos: FuncCursor,
        _callee_index: FunctionIndex,
        callee: ir::FuncRef,
        call_args: &[ir::Value],
    ) -> ir::Inst {
        // Pass the current function's vmctx parameter on to the callee.
        let vmctx = pos.func
            .special_param(ir::ArgumentPurpose::VMContext)
            .expect("Missing vmctx parameter");

        // Build a value list for the call instruction containing the call_args and the vmctx
        // parameter.
        let mut args = ir::ValueList::default();
        args.extend(call_args.iter().cloned(), &mut pos.func.dfg.value_lists);
        args.push(vmctx, &mut pos.func.dfg.value_lists);

        pos.ins()
            .Call(ir::Opcode::Call, ir::types::VOID, callee, args)
            .0
    }

    fn translate_grow_memory(
        &mut self,
        mut pos: FuncCursor,
        _index: MemoryIndex,
        _heap: ir::Heap,
        _val: ir::Value,
    ) -> ir::Value {
        pos.ins().iconst(I32, -1)
    }

    fn translate_current_memory(
        &mut self,
        mut pos: FuncCursor,
        _index: MemoryIndex,
        _heap: ir::Heap,
    ) -> ir::Value {
        pos.ins().iconst(I32, -1)
    }
}

impl<'data> ModuleEnvironment<'data> for DummyEnvironment {
    fn get_func_name(&self, func_index: FunctionIndex) -> ir::ExternalName {
        get_func_name(func_index)
    }

    fn declare_signature(&mut self, sig: &ir::Signature) {
        self.info.signatures.push(sig.clone());
    }

    fn get_signature(&self, sig_index: SignatureIndex) -> &ir::Signature {
        &self.info.signatures[sig_index]
    }

    fn declare_func_import(
        &mut self,
        sig_index: SignatureIndex,
        module: &'data str,
        field: &'data str,
    ) {
        assert_eq!(
            self.info.functions.len(),
            self.info.imported_funcs.len(),
            "Imported functions must be declared first"
        );
        self.info.functions.push(Exportable::new(sig_index));
        self.info.imported_funcs.push((
            String::from(module),
            String::from(field),
        ));
    }

    fn get_num_func_imports(&self) -> usize {
        self.info.imported_funcs.len()
    }

    fn declare_func_type(&mut self, sig_index: SignatureIndex) {
        self.info.functions.push(Exportable::new(sig_index));
    }

    fn get_func_type(&self, func_index: FunctionIndex) -> SignatureIndex {
        self.info.functions[func_index].entity
    }

    fn declare_global(&mut self, global: Global) {
        self.info.globals.push(Exportable::new(global));
    }

    fn get_global(&self, global_index: GlobalIndex) -> &Global {
        &self.info.globals[global_index].entity
    }

    fn declare_table(&mut self, table: Table) {
        self.info.tables.push(Exportable::new(table));
    }
    fn declare_table_elements(
        &mut self,
        _table_index: TableIndex,
        _base: Option<GlobalIndex>,
        _offset: usize,
        _elements: Vec<FunctionIndex>,
    ) {
        // We do nothing
    }
    fn declare_memory(&mut self, memory: Memory) {
        self.info.memories.push(Exportable::new(memory));
    }
    fn declare_data_initialization(
        &mut self,
        _memory_index: MemoryIndex,
        _base: Option<GlobalIndex>,
        _offset: usize,
        _data: &'data [u8],
    ) {
        // We do nothing
    }

    fn declare_func_export(&mut self, func_index: FunctionIndex, name: &'data str) {
        self.info.functions[func_index].export_names.push(
            String::from(
                name,
            ),
        );
    }

    fn declare_table_export(&mut self, table_index: TableIndex, name: &'data str) {
        self.info.tables[table_index].export_names.push(
            String::from(name),
        );
    }

    fn declare_memory_export(&mut self, memory_index: MemoryIndex, name: &'data str) {
        self.info.memories[memory_index].export_names.push(
            String::from(
                name,
            ),
        );
    }

    fn declare_global_export(&mut self, global_index: GlobalIndex, name: &'data str) {
        self.info.globals[global_index].export_names.push(
            String::from(
                name,
            ),
        );
    }

    fn declare_start_func(&mut self, func_index: FunctionIndex) {
        debug_assert!(self.info.start_func.is_none());
        self.info.start_func = Some(func_index);
    }

    fn define_function_body(&mut self, body_bytes: &'data [u8]) -> Result<(), String> {
        let func = {
            let mut func_environ = DummyFuncEnvironment::new(&self.info);
            let function_index = self.get_num_func_imports() + self.info.function_bodies.len();
            let name = get_func_name(function_index);
            let sig = func_environ.vmctx_sig(self.get_func_type(function_index));
            let mut func = ir::Function::with_name_signature(name, sig);
            let reader = wasmparser::BinaryReader::new(body_bytes);
            self.trans
                .translate_from_reader(reader, &mut func, &mut func_environ)
                .map_err(|e| format!("{}", e))?;
            func
        };
        self.func_bytecode_sizes.push(body_bytes.len());
        self.info.function_bodies.push(func);
        Ok(())
    }
}<|MERGE_RESOLUTION|>--- conflicted
+++ resolved
@@ -4,20 +4,13 @@
 use cretonne::ir::types::*;
 use cretonne::ir::{self, InstBuilder};
 use cretonne::settings;
-<<<<<<< HEAD
-use wasmparser;
-use std::vec::Vec;
-use std::string::String;
-=======
 use environ::{FuncEnvironment, GlobalValue, ModuleEnvironment};
 use func_translator::FuncTranslator;
-use std::error::Error;
 use std::string::String;
 use std::vec::Vec;
 use translation_utils::{FunctionIndex, Global, GlobalIndex, Memory, MemoryIndex, SignatureIndex,
                         Table, TableIndex};
 use wasmparser;
->>>>>>> b523b69c
 
 /// Compute a `ir::ExternalName` for a given wasm function index.
 fn get_func_name(func_index: FunctionIndex) -> ir::ExternalName {
