--- conflicted
+++ resolved
@@ -5,25 +5,18 @@
 function_1:
   SP + 1 => SP
   RR :MSTORE(SP - 1)
-<<<<<<< HEAD
   SP + 4 => SP
   C :MSTORE(SP - 1)
   D :MSTORE(SP - 2)
   E :MSTORE(SP - 3)
   B :MSTORE(SP - 4)
-  9223372032559808512n => E
+  9223372032559808512n => E  ;; LoadConst32(2147483647)
   4294967296n => B
   0 => D
   0 => C
   ${E / B} => A
   E:ARITH
-  2147483647n => B
-=======
-  SP + 2 => SP
-  B :MSTORE(SP - 1)
-  9223372032559808512n => A  ;; LoadConst32(2147483647)
   2147483647n => B  ;; LoadConst64(2147483647)
->>>>>>> 57b1525b
   B :ASSERT
   $ => C :MLOAD(SP - 1)
   $ => D :MLOAD(SP - 2)
