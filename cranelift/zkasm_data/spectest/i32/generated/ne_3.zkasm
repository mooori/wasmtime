--- conflicted
+++ resolved
@@ -8,28 +8,18 @@
   SP + 4 => SP
   C :MSTORE(SP - 1)
   D :MSTORE(SP - 2)
-<<<<<<< HEAD
   E :MSTORE(SP - 3)
   B :MSTORE(SP - 4)
-  18446744069414584320n => A
-  4294967296n => B
-=======
-  B :MSTORE(SP - 3)
   18446744069414584320n => A  ;; LoadConst32(4294967295)
   4294967296n => B  ;; LoadConst32(1)
->>>>>>> 57b1525b
   $ => A :EQ
   1 - A => A
   4294967296n => B
   0 => D
   0 => C
   ${A * B} => A :ARITH
-<<<<<<< HEAD
   A => E
-  4294967296n => B
-=======
   4294967296n => B  ;; LoadConst32(1)
->>>>>>> 57b1525b
   B :ASSERT
   $ => C :MLOAD(SP - 1)
   $ => D :MLOAD(SP - 2)
