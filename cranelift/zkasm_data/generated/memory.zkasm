start:
  zkPC + 2 => RR
  :JMP(function_1)
  :JMP(finalizeExecution)
function_1:
  SP + 1 => SP
  RR :MSTORE(SP - 1)
<<<<<<< HEAD
  SP + 8 => SP
=======
  SP + 4 => SP
>>>>>>> 57b1525b
  C :MSTORE(SP - 1)
  D :MSTORE(SP - 2)
  E :MSTORE(SP - 3)
  B :MSTORE(SP - 4)
<<<<<<< HEAD
  CTX :MSTORE(SP - 5)
  CTX :MSTORE(SP)
  0n => E
  8589934592n => CTX
  4294967296n => B
  0 => D
  0 => C
  ${E / B} => A
  E:ARITH
  $ => C :MLOAD(SP)
  A => B
  $ => A :MLOAD(C)
  $ => C :ADD
  CTX :MSTORE(C)
  34359738368n => E
  12884901888n => CTX
  4294967296n => B
  0 => D
  0 => C
  ${E / B} => A
  E:ARITH
  $ => E :MLOAD(SP)
  A => B
  $ => A :MLOAD(E)
  $ => C :ADD
  CTX :MSTORE(C)
  0n => E
  4294967296n => B
  0 => D
  0 => C
  ${E / B} => A
  E:ARITH
  A => B
  $ => CTX :MLOAD(SP)
  $ => A :MLOAD(CTX)
  $ => D :ADD
  $ => A :MLOAD(D)
  A :MSTORE(SP + 8)
  34359738368n => E
  4294967296n => B
  0 => D
  0 => C
  ${E / B} => A
  E:ARITH
  A => B
  $ => A :MLOAD(CTX)
  $ => D :ADD
  $ => B :MLOAD(D)
  $ => A :MLOAD(SP + 8)
  $ => A :ADD
  21474836480n => B
  $ => CTX :MLOAD(SP)
=======
  0n => B  ;; LoadConst32(0)
  8589934592n => D  ;; LoadConst32(2)
  0 => A
  $ => E :ADD
  ${ E >> 32 } => E
  D :MSTORE(MEM:E)
  34359738368n => B  ;; LoadConst32(8)
  12884901888n => C  ;; LoadConst32(3)
  0 => A
  $ => E :ADD
  ${ E >> 32 } => E
  C :MSTORE(MEM:E)
  0n => B  ;; LoadConst32(0)
  0 => A
  $ => A :ADD
  ${ A >> 32 } => E
  $ => A :MLOAD(MEM:E)
  A => C
  34359738368n => B  ;; LoadConst32(8)
  0 => A
  $ => A :ADD
  ${ A >> 32 } => E
  $ => B :MLOAD(MEM:E)
  C => A
  $ => A :ADD
  21474836480n => B  ;; LoadConst32(5)
>>>>>>> 57b1525b
  B :ASSERT
  $ => C :MLOAD(SP - 1)
  $ => D :MLOAD(SP - 2)
  $ => E :MLOAD(SP - 3)
  $ => B :MLOAD(SP - 4)
<<<<<<< HEAD
  $ => CTX :MLOAD(SP - 5)
  SP - 8 => SP
=======
  SP - 4 => SP
>>>>>>> 57b1525b
  $ => RR :MLOAD(SP - 1)
  SP - 1 => SP
  :JMP(RR)
finalizeExecution:
  ${beforeLast()}  :JMPN(finalizeExecution)
                   :JMP(start)
INCLUDE "helpers/2-exp.zkasm"<|MERGE_RESOLUTION|>--- conflicted
+++ resolved
@@ -5,20 +5,15 @@
 function_1:
   SP + 1 => SP
   RR :MSTORE(SP - 1)
-<<<<<<< HEAD
   SP + 8 => SP
-=======
-  SP + 4 => SP
->>>>>>> 57b1525b
   C :MSTORE(SP - 1)
   D :MSTORE(SP - 2)
   E :MSTORE(SP - 3)
   B :MSTORE(SP - 4)
-<<<<<<< HEAD
   CTX :MSTORE(SP - 5)
   CTX :MSTORE(SP)
-  0n => E
-  8589934592n => CTX
+  0n => E  ;; LoadConst32(0)
+  8589934592n => CTX  ;; LoadConst32(2)
   4294967296n => B
   0 => D
   0 => C
@@ -26,22 +21,27 @@
   E:ARITH
   $ => C :MLOAD(SP)
   A => B
-  $ => A :MLOAD(C)
-  $ => C :ADD
-  CTX :MSTORE(C)
-  34359738368n => E
-  12884901888n => CTX
+  ${ C >> 32 } => E
+  $ => A :MLOAD(MEM:E)
+  $ => E :ADD
+  ${ E >> 32 } => E
+  CTX :MSTORE(MEM:E)
+  34359738368n => E  ;; LoadConst32(8)
+  12884901888n => CTX  ;; LoadConst32(3)
   4294967296n => B
   0 => D
   0 => C
   ${E / B} => A
   E:ARITH
-  $ => E :MLOAD(SP)
   A => B
-  $ => A :MLOAD(E)
-  $ => C :ADD
-  CTX :MSTORE(C)
-  0n => E
+  $ => A :MLOAD(SP)
+  ${ A >> 32 } => E
+  $ => C :MLOAD(MEM:E)
+  C => A
+  $ => E :ADD
+  ${ E >> 32 } => E
+  CTX :MSTORE(MEM:E)
+  0n => E  ;; LoadConst32(0)
   4294967296n => B
   0 => D
   0 => C
@@ -49,63 +49,33 @@
   E:ARITH
   A => B
   $ => CTX :MLOAD(SP)
-  $ => A :MLOAD(CTX)
+  0 => A
   $ => D :ADD
-  $ => A :MLOAD(D)
+  ${ D >> 32 } => E
+  $ => A :MLOAD(MEM:E)
   A :MSTORE(SP + 8)
-  34359738368n => E
+  34359738368n => E  ;; LoadConst32(8)
   4294967296n => B
   0 => D
   0 => C
   ${E / B} => A
   E:ARITH
   A => B
-  $ => A :MLOAD(CTX)
+  0 => A
   $ => D :ADD
-  $ => B :MLOAD(D)
+  ${ D >> 32 } => E
+  $ => B :MLOAD(MEM:E)
   $ => A :MLOAD(SP + 8)
   $ => A :ADD
-  21474836480n => B
+  21474836480n => B  ;; LoadConst32(5)
   $ => CTX :MLOAD(SP)
-=======
-  0n => B  ;; LoadConst32(0)
-  8589934592n => D  ;; LoadConst32(2)
-  0 => A
-  $ => E :ADD
-  ${ E >> 32 } => E
-  D :MSTORE(MEM:E)
-  34359738368n => B  ;; LoadConst32(8)
-  12884901888n => C  ;; LoadConst32(3)
-  0 => A
-  $ => E :ADD
-  ${ E >> 32 } => E
-  C :MSTORE(MEM:E)
-  0n => B  ;; LoadConst32(0)
-  0 => A
-  $ => A :ADD
-  ${ A >> 32 } => E
-  $ => A :MLOAD(MEM:E)
-  A => C
-  34359738368n => B  ;; LoadConst32(8)
-  0 => A
-  $ => A :ADD
-  ${ A >> 32 } => E
-  $ => B :MLOAD(MEM:E)
-  C => A
-  $ => A :ADD
-  21474836480n => B  ;; LoadConst32(5)
->>>>>>> 57b1525b
   B :ASSERT
   $ => C :MLOAD(SP - 1)
   $ => D :MLOAD(SP - 2)
   $ => E :MLOAD(SP - 3)
   $ => B :MLOAD(SP - 4)
-<<<<<<< HEAD
   $ => CTX :MLOAD(SP - 5)
   SP - 8 => SP
-=======
-  SP - 4 => SP
->>>>>>> 57b1525b
   $ => RR :MLOAD(SP - 1)
   SP - 1 => SP
   :JMP(RR)
