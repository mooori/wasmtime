start:
  zkPC + 2 => RR
  :JMP(function_1)
  :JMP(finalizeExecution)
function_1:
  SP + 1 => SP
  RR :MSTORE(SP - 1)
  SP + 6 => SP
  C :MSTORE(SP - 1)
  D :MSTORE(SP - 2)
  E :MSTORE(SP - 3)
  B :MSTORE(SP - 4)
  0n => A
  A => E
  0n => A
  4294967296n => B
  B :MSTORE(SP)
  :JMP(label_1_1)
label_1_1:
  $ => A :ADD
  B :MSTORE(SP)
  A :MSTORE(SP + 8)
  4294967296n => B
  E => A
  $ => A :ADD
<<<<<<< HEAD
  A => E
  42949672960n => B
  $ => A :EQ
  4294967296n => B
  0 => D
  0 => C
  ${A * B} => A :ARITH
  A :JMPNZ(L1_3)
  $ => A :MLOAD(SP)
  $ => B :MLOAD(SP + 8)
  :JMP(L1_1)
L1_3:
  382252089344n => B
  $ => A :MLOAD(SP + 8)
=======
  10 => B
  $ => E :EQ
  E :JMPNZ(label_1_3)
  C => B
  A => D
  $ => A :MLOAD(SP)
  :JMP(label_1_1)
label_1_3:
  89 => B
  C => A
>>>>>>> 1b0bb3b9
  B :ASSERT
  $ => C :MLOAD(SP - 1)
  $ => D :MLOAD(SP - 2)
  $ => E :MLOAD(SP - 3)
  $ => B :MLOAD(SP - 4)
  SP - 6 => SP
  $ => RR :MLOAD(SP - 1)
  SP - 1 => SP
  :JMP(RR)
finalizeExecution:
  ${beforeLast()}  :JMPN(finalizeExecution)
                   :JMP(start)<|MERGE_RESOLUTION|>--- conflicted
+++ resolved
@@ -23,33 +23,16 @@
   4294967296n => B
   E => A
   $ => A :ADD
-<<<<<<< HEAD
-  A => E
-  42949672960n => B
-  $ => A :EQ
-  4294967296n => B
-  0 => D
-  0 => C
-  ${A * B} => A :ARITH
-  A :JMPNZ(L1_3)
-  $ => A :MLOAD(SP)
-  $ => B :MLOAD(SP + 8)
-  :JMP(L1_1)
-L1_3:
-  382252089344n => B
-  $ => A :MLOAD(SP + 8)
-=======
   10 => B
   $ => E :EQ
-  E :JMPNZ(label_1_3)
+  E :JMPNZ(L1_3)
   C => B
   A => D
   $ => A :MLOAD(SP)
-  :JMP(label_1_1)
-label_1_3:
+  :JMP(L1_1)
+L1_3:
   89 => B
   C => A
->>>>>>> 1b0bb3b9
   B :ASSERT
   $ => C :MLOAD(SP - 1)
   $ => D :MLOAD(SP - 2)
