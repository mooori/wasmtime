#!/usr/bin/env bash

set -o pipefail
set -eux

# NB: This might have false-positives locally, but it's worth it for iteration speed.
# If you ever run into a situation when modules are out of date, run this command manually.
if [ ! -d "tests/zkasm/node_modules" ]; then
	npm install --prefix tests/zkasm
fi
<<<<<<< HEAD

BASE_DIR="./../../"
cd deps/zkevm-proverjs
npm i

NODE_CMD="node test/zkasmtest.js --rows 2**18"

git checkout feature/64bits

NODE_CMD="node test/zkasmtest.js --rows 2**18"

if [ "$ALL_FILES" = false ]; then
    $NODE_CMD "$BASE_DIR/$1"
    exit 0
fi

FAIL_PREFIX="_should_fail_"
all_passed=true

for file in "$BASE_DIR/cranelift/zkasm_data/generated"/*; do
  filename=$(basename -- "$file")
  # it seems like zkasmtest sets 1 if smth goes wrong but don't set 0
  # if everything is OK
  exit_code=0
  if [[ $filename == $FAIL_PREFIX* ]]; then
    # If the file name starts with "_should_fail_", we should expect a non-zero exit code
    $NODE_CMD "$file" > /dev/null 2>&1 || exit_code=$?
    if [[ $exit_code -ne 0 ]]; then
      echo -e "\033[0;32m    --> fail\033[0m $BASE_DIR/cranelift/zkasm_data/generated/$filename"
    else
      echo -e "\033[0;31m    --> pass\033[0m $BASE_DIR/cranelift/zkasm_data/generated/$filename"
      all_passed=false
    fi
  else
    $NODE_CMD "$file" > /dev/null 2>&1 || exit_code=$?
    if [[ $exit_code -ne 0 ]]; then
      echo -e "\033[0;31m    --> fail\033[0m $BASE_DIR/cranelift/zkasm_data/generated/$filename"
      all_passed=false
    else
      echo -e "\033[0;32m    --> pass\033[0m $BASE_DIR/cranelift/zkasm_data/generated/$filename"
    fi
  fi
done

# Exit with 0 if all tests passed, 1 otherwise
if $all_passed; then
  exit 0
else
  exit 1
fi
=======
TEST_PATH=../../${1:-"cranelift/zkasm_data/generated"}
npm test --prefix tests/zkasm $TEST_PATH
>>>>>>> 220f7120
<|MERGE_RESOLUTION|>--- conflicted
+++ resolved
@@ -8,58 +8,5 @@
 if [ ! -d "tests/zkasm/node_modules" ]; then
 	npm install --prefix tests/zkasm
 fi
-<<<<<<< HEAD
-
-BASE_DIR="./../../"
-cd deps/zkevm-proverjs
-npm i
-
-NODE_CMD="node test/zkasmtest.js --rows 2**18"
-
-git checkout feature/64bits
-
-NODE_CMD="node test/zkasmtest.js --rows 2**18"
-
-if [ "$ALL_FILES" = false ]; then
-    $NODE_CMD "$BASE_DIR/$1"
-    exit 0
-fi
-
-FAIL_PREFIX="_should_fail_"
-all_passed=true
-
-for file in "$BASE_DIR/cranelift/zkasm_data/generated"/*; do
-  filename=$(basename -- "$file")
-  # it seems like zkasmtest sets 1 if smth goes wrong but don't set 0
-  # if everything is OK
-  exit_code=0
-  if [[ $filename == $FAIL_PREFIX* ]]; then
-    # If the file name starts with "_should_fail_", we should expect a non-zero exit code
-    $NODE_CMD "$file" > /dev/null 2>&1 || exit_code=$?
-    if [[ $exit_code -ne 0 ]]; then
-      echo -e "\033[0;32m    --> fail\033[0m $BASE_DIR/cranelift/zkasm_data/generated/$filename"
-    else
-      echo -e "\033[0;31m    --> pass\033[0m $BASE_DIR/cranelift/zkasm_data/generated/$filename"
-      all_passed=false
-    fi
-  else
-    $NODE_CMD "$file" > /dev/null 2>&1 || exit_code=$?
-    if [[ $exit_code -ne 0 ]]; then
-      echo -e "\033[0;31m    --> fail\033[0m $BASE_DIR/cranelift/zkasm_data/generated/$filename"
-      all_passed=false
-    else
-      echo -e "\033[0;32m    --> pass\033[0m $BASE_DIR/cranelift/zkasm_data/generated/$filename"
-    fi
-  fi
-done
-
-# Exit with 0 if all tests passed, 1 otherwise
-if $all_passed; then
-  exit 0
-else
-  exit 1
-fi
-=======
 TEST_PATH=../../${1:-"cranelift/zkasm_data/generated"}
-npm test --prefix tests/zkasm $TEST_PATH
->>>>>>> 220f7120
+npm test --prefix tests/zkasm $TEST_PATH